--- conflicted
+++ resolved
@@ -29,13 +29,10 @@
 void = { version = "1.0.2", default-features = false }
 cast = { version = "0.2.2", default-features = false }
 nb = "0.1.2"
-<<<<<<< HEAD
 # FIXME: Change to crates.io when next version (> 0.3.2) gets released
 enum-as-inner = { git = "https://github.com/bluejekyll/enum-as-inner", rev = "9670594f29ade6feba581ee746736087e335210b" }
-=======
 paste = "0.1.10"
 
->>>>>>> 96989354
 [dependencies.bare-metal]
 version = "0.2.4"
 features = ["const-fn"]
