--- conflicted
+++ resolved
@@ -4,14 +4,9 @@
 authors = ["Andrew Straw <strawman@astraw.com>",
            "Richard Meadows <richard@richard.fish>",
            "Henrik Böving <hargonix@gmail.com>",
-<<<<<<< HEAD
            "Jan Adä <jan561.github@gmail.com>",
-           "Robert Jördens <rj@quartiq.de>"]
-=======
-           "Jan Adä <jan.adae@outlook.de>",
            "Robert Jördens <rj@quartiq.de>",
            "Florian Jung <flo@windfisch.org>"]
->>>>>>> 7db651c8
 edition = "2018"
 categories = ["embedded", "hardware-support", "no-std"]
 description = "Hardware Abstraction Layer implementation for STM32H7 series microcontrollers"
